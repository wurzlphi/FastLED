--- conflicted
+++ resolved
@@ -68,21 +68,14 @@
 	}
 }
 
-<<<<<<< HEAD
-void CFastLED::clear(boolean includeLedData) { 
-	showColor(CRGB(0,0,0), 0);
-	if(includeLedData) { 
-		clearData();
-	}
-}
-
-void CFastSPI_LED2::clearData() {
-=======
 void CFastLED::clear(boolean writeData) { 
 	if(writeData) { 
 		showColor(CRGB(0,0,0), 0);
 	}
->>>>>>> 6800f7fd
+        clearData();
+}
+
+void CFastSPI_LED2::clearData() {
 	for(int i = 0; i < m_nControllers; i++) { 
 		if(m_Controllers[i].pLedData != NULL) { 
 			memset8((void*)m_Controllers[i].pLedData, 0, sizeof(struct CRGB) * m_Controllers[i].nLeds);
