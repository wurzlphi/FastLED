/// WORK IN PROGRESS!!! BETA CODE`

#pragma once

#include "FastLED.h"  // TODO, remove this from the header.

#include "third_party/object_fled/src/ObjectFLED.h"

#include "crgb.h"
#include "eorder.h"
#include "fl/map.h"
#include "fl/singleton.h"
#include "fl/vector.h"
#include "fl/warn.h"
#include "pixel_iterator.h"
#include "cpixel_ledcontroller.h"

namespace fl {

typedef fl::FixedVector<uint8_t, 42> PinList42;

struct Info {
    CRGB *buffer = nullptr;
    uint16_t numLeds = 0;
};

// Maps multiple pins and CRGB strips to a single ObjectFLED object.
class ObjectFLEDGroup {
  public:
    typedef fl::SortedHeapMap<uint8_t, Info> ObjectMap;

    fl::scoped_ptr<ObjectFLED> mObjectFLED;
    fl::HeapVector<CRGB> mAllLedsBuffer;
    ObjectMap mObjects;
    bool mDrawn = false;
    bool mNeedsValidation = false;

    static ObjectFLEDGroup &getInstance() {
        return fl::Singleton<ObjectFLEDGroup>::instance();
    }

    ObjectFLEDGroup() = default;
    ~ObjectFLEDGroup() { mObjectFLED.reset(); }

    void onNewFrame() { mDrawn = false; }

    void addObject(uint8_t pin, CRGB *leds, uint16_t numLeds) {
        Info newInfo = {leds, numLeds};
        if (mObjects.has(pin)) {
            Info &info = mObjects.at(pin);
            if (info.numLeds == numLeds && info.buffer == leds) {
                return;
            }
        }
        fl::InsertResult result;
<<<<<<< HEAD
        bool ok = mObjects.insert(pin, newInfo, &result);
=======
        mObjects.insert(pin, newInfo, &result);
>>>>>>> ce7c34c8
        mNeedsValidation = true;
    }

    void removeObject(uint8_t pin) {
        mObjects.erase(pin);
        mNeedsValidation = true;
    }

    uint32_t getMaxLedInStrip() const {
        uint32_t maxLed = 0;
        for (auto it = mObjects.begin(); it != mObjects.end(); ++it) {
            maxLed = max(maxLed, it->second.numLeds);
        }
        return maxLed;
    }

    uint32_t getTotalLeds() const {
        uint32_t numStrips = mObjects.size();
        uint32_t maxLed = getMaxLedInStrip();
        return numStrips * maxLed;
    }

    void copy_data_to_buffer() {
        uint32_t totalLeds = getTotalLeds();
        if (totalLeds == 0) {
            return;
        }
        mAllLedsBuffer.resize(totalLeds);
        CRGB *curr = &mAllLedsBuffer.front();
        for (auto it = mObjects.begin(); it != mObjects.end(); ++it) {
            CRGB *src = it->second.buffer;
            size_t nBytes = it->second.numLeds * sizeof(CRGB);
            memcpy(curr, src, nBytes);
            uint32_t maxLedSegment = getMaxLedInStrip();
            if (it->second.numLeds < maxLedSegment) {
                // Fill the rest with black.
                memset(curr + it->second.numLeds, 0,
                       (maxLedSegment - it->second.numLeds) * sizeof(CRGB));
            }
            curr += maxLedSegment;
        }
    }

    void showPixelsOnceThisFrame() {
        if (mDrawn) {
            return;
        }
        uint32_t totalLeds = getTotalLeds();
        if (totalLeds == 0) {
            return;
        }
        copy_data_to_buffer();
        if (!mObjectFLED.get() || mNeedsValidation) {
            mObjectFLED.reset();
            PinList42 pinList;
            for (auto it = mObjects.begin(); it != mObjects.end(); ++it) {
                pinList.push_back(it->first);
            }
            mObjectFLED.reset(new ObjectFLED(totalLeds, &mAllLedsBuffer.front(),
                                             CORDER_RGB, pinList.size(),
                                             pinList.data()));
            mObjectFLED->begin();
            mNeedsValidation = false;
        }
        mObjectFLED->show();
        mDrawn = true;
    }
};

// TODO: RGBW support, should be pretty easy except the fact that ObjectFLED either
// supports RGBW on all pixels, or none.
template <int DATA_PIN, EOrder RGB_ORDER = RGB>
class ClocklessController_ObjectFLED_WS2812
    : public CPixelLEDController<RGB_ORDER> {
  private:
    // -- Verify that the pin is valid
    // static_assert(FastPin<DATA_PIN>::validpin(), "Invalid pin specified");

    // -- The actual controller object for ESP32
    // RmtController5 mRMTController;

    typedef CPixelLEDController<RGB_ORDER> Super;

  public:
    ClocklessController_ObjectFLED_WS2812(): Super() {}

    void init() override {}
    virtual uint16_t getMaxRefreshRate() const { return 800; }

  protected:
    // Wait until the last draw is complete, if necessary.
    virtual void *beginShowLeds() override {
        ObjectFLEDGroup &group = ObjectFLEDGroup::getInstance();
        group.onNewFrame();
        void *data = Super::beginShowLeds();
        return data;
    }

    // Prepares data for the draw.
    virtual void showPixels(PixelController<RGB_ORDER> &pixels) override {
        ObjectFLEDGroup &group = ObjectFLEDGroup::getInstance();
        int numLeds = pixels.size();
        mBuffer.resize(numLeds);
        uint8_t r, g, b;
        for (uint16_t i = 0; pixels.has(1); i++) {
            pixels.loadAndScaleRGB(&r, &g, &b);
            mBuffer[i] = CRGB(r, g, b);
            pixels.advanceData();
            pixels.stepDithering();
        }
        group.addObject(DATA_PIN, mBuffer.data(), numLeds);
    }

    // Send the data to the strip
    virtual void endShowLeds(void *data) override {
        Super::endShowLeds(data);
        // First one to call this draws everything, every other call this frame
        // is ignored.
        ObjectFLEDGroup::getInstance().showPixelsOnceThisFrame();
    }

    fl::HeapVector<CRGB> mBuffer;
};

} // namespace fl<|MERGE_RESOLUTION|>--- conflicted
+++ resolved
@@ -53,11 +53,7 @@
             }
         }
         fl::InsertResult result;
-<<<<<<< HEAD
-        bool ok = mObjects.insert(pin, newInfo, &result);
-=======
         mObjects.insert(pin, newInfo, &result);
->>>>>>> ce7c34c8
         mNeedsValidation = true;
     }
 
