--- conflicted
+++ resolved
@@ -47,7 +47,21 @@
                    uint8_t deltahue = 5);
 
 
-<<<<<<< HEAD
+/// fill_rainbow_circular - fill a range of LEDs with a rainbow of colors, at
+///                         full saturation and full value (brightness),
+///                         so that the hues are continuous between the end
+///                         of the strip and the beginning
+void fill_rainbow_circular(struct CRGB* targetArray, int numToFill,
+                          uint8_t initialhue, bool reversed=false);
+
+/// fill_rainbow_circular - fill a range of LEDs with a rainbow of colors, at
+///                         full saturation and full value (brightness),
+///                         so that the hues are continuous between the end
+///                         of the strip and the beginning
+void fill_rainbow_circular(struct CHSV* targetArray, int numToFill,
+                          uint8_t initialhue, bool reversed=false);
+
+
 /// Hue direction for calculating fill gradients. 
 /// Since "hue" is a value around a color wheel, there are always two directions
 /// to sweep from one hue to another.
@@ -57,48 +71,6 @@
     SHORTEST_HUES,  ///< Hue goes whichever way is shortest
     LONGEST_HUES    ///< Hue goes whichever way is longest
 } TGradientDirectionCode;
-=======
-/// fill_rainbow_circular - fill a range of LEDs with a rainbow of colors, at
-///                         full saturation and full value (brightness),
-///                         so that the hues are continuous between the end
-///                         of the strip and the beginning
-void fill_rainbow_circular(struct CRGB* targetArray, int numToFill,
-                          uint8_t initialhue, bool reversed=false);
-
-/// fill_rainbow_circular - fill a range of LEDs with a rainbow of colors, at
-///                         full saturation and full value (brightness),
-///                         so that the hues are continuous between the end
-///                         of the strip and the beginning
-void fill_rainbow_circular(struct CHSV* targetArray, int numToFill,
-                          uint8_t initialhue, bool reversed=false);
-
-
-// fill_gradient - fill an array of colors with a smooth HSV gradient
-//                 between two specified HSV colors.
-//                 Since 'hue' is a value around a color wheel,
-//                 there are always two ways to sweep from one hue
-//                 to another.
-//                 This function lets you specify which way you want
-//                 the hue gradient to sweep around the color wheel:
-//                   FORWARD_HUES: hue always goes clockwise
-//                   BACKWARD_HUES: hue always goes counter-clockwise
-//                   SHORTEST_HUES: hue goes whichever way is shortest
-//                   LONGEST_HUES: hue goes whichever way is longest
-//                 The default is SHORTEST_HUES, as this is nearly
-//                 always what is wanted.
-//
-// fill_gradient can write the gradient colors EITHER
-//     (1) into an array of CRGBs (e.g., into leds[] array, or an RGB Palette)
-//   OR
-//     (2) into an array of CHSVs (e.g. an HSV Palette).
-//
-//   In the case of writing into a CRGB array, the gradient is
-//   computed in HSV space, and then HSV values are converted to RGB
-//   as they're written into the RGB array.
-
-typedef enum { FORWARD_HUES, BACKWARD_HUES, SHORTEST_HUES, LONGEST_HUES } TGradientDirectionCode;
-
->>>>>>> 08388047
 
 
 /// ANSI: signed short _Accum.  8 bits int, 7 bits fraction
@@ -1977,7 +1949,6 @@
                       TBlendType blendType=LINEARBLEND);
 
 
-<<<<<<< HEAD
 /// Fill a range of LEDs with a sequence of entries from a palette
 /// @tparam PALETTE the type of the palette used (auto-deduced)
 /// @param L pointer to the LED array to fill
@@ -1988,9 +1959,6 @@
 /// @param brightness brightness value used to scale the resulting color
 /// @param blendType whether to take the palette entries directly (NOBLEND)
 /// or blend linearly between palette entries (LINEARBLEND)
-=======
-// Fill a range of LEDs with a sequence of entries from a palette
->>>>>>> 08388047
 template <typename PALETTE>
 void fill_palette(CRGB* L, uint16_t N, uint8_t startIndex, uint8_t incIndex,
                   const PALETTE& pal, uint8_t brightness=255, TBlendType blendType=LINEARBLEND)
@@ -2002,7 +1970,26 @@
     }
 }
 
-<<<<<<< HEAD
+
+// Fill a range of LEDs with a sequence of entries from a palette, so that
+// the entire palette smoothly covers the range of LEDs
+template <typename PALETTE>
+void fill_palette_circular(CRGB* L, uint16_t N, uint8_t startIndex,
+                           const PALETTE& pal, uint8_t brightness=255, TBlendType blendType=LINEARBLEND,
+                           bool reversed=false)
+{
+    if (N == 0) return;  // avoiding div/0
+
+    const uint16_t colorChange = 65535 / N;              // color change for each LED, * 256 for precision
+    uint16_t colorIndex = ((uint16_t) startIndex) << 8;  // offset for color index, with precision (*256)
+ 
+   for (uint16_t i = 0; i < N; ++i) {
+        L[i] = ColorFromPalette(pal, (colorIndex >> 8), brightness, blendType);
+        if (reversed) colorIndex -= colorChange;
+        else colorIndex += colorChange;
+    }
+}
+
 
 /// Maps an array of palette color indexes into an array of LED colors. 
 ///
@@ -2021,27 +2008,6 @@
 /// be added on top. A higher value means that the new colors will be more visible.
 /// @param blendType whether to take the palette entries directly (NOBLEND)
 /// or blend linearly between palette entries (LINEARBLEND)
-=======
-// Fill a range of LEDs with a sequence of entries from a palette, so that
-// the entire palette smoothly covers the range of LEDs
-template <typename PALETTE>
-void fill_palette_circular(CRGB* L, uint16_t N, uint8_t startIndex,
-                           const PALETTE& pal, uint8_t brightness=255, TBlendType blendType=LINEARBLEND,
-                           bool reversed=false)
-{
-    if (N == 0) return;  // avoiding div/0
-
-    const uint16_t colorChange = 65535 / N;              // color change for each LED, * 256 for precision
-    uint16_t colorIndex = ((uint16_t) startIndex) << 8;  // offset for color index, with precision (*256)
- 
-   for (uint16_t i = 0; i < N; ++i) {
-        L[i] = ColorFromPalette(pal, (colorIndex >> 8), brightness, blendType);
-        if (reversed) colorIndex -= colorChange;
-        else colorIndex += colorChange;
-    }
-}
-
->>>>>>> 08388047
 template <typename PALETTE>
 void map_data_into_colors_through_palette(
 	uint8_t *dataArray, uint16_t dataCount,
